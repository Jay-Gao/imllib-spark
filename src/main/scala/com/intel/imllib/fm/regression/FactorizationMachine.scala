--- conflicted
+++ resolved
@@ -28,7 +28,6 @@
 import org.apache.spark.mllib.optimization.{Updater, Gradient}
 import org.apache.spark.mllib.regression
 import org.apache.spark.rdd.RDD
-//import org.apache.spark.mllib.util.Loader._
 import org.apache.spark.mllib.util.{Loader, Saveable}
 import org.apache.spark.sql.{DataFrame, SQLContext}
 import breeze.linalg.{DenseVector => BDV}
@@ -181,11 +180,7 @@
       case (i, v) =>
         val pos = i * k2
         for (f <- 0 until k2) {
-<<<<<<< HEAD
           weightsArray(pos + f) -= thisIterStepSize * ((sum(f) * v - weights(pos + f) * v * v) * mult + r2 * weightsArray(pos + f))
-=======
-          weightsArray(pos) -= thisIterStepSize * ((sum(f) * v - weights(pos + f) * v * v) * mult + r2 * weightsArray(pos))
->>>>>>> 009ed209
         }
     }
 
